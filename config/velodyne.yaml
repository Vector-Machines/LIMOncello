--- conflicted
+++ resolved
@@ -1,125 +1,5 @@
-<<<<<<< HEAD
 limoncello:
   ros__parameters:
-
-    topics:
-      input:
-        lidar: /velodyne_points
-        imu: /EL/Sensors/vectornav/IMU
-        stop_ioctree_update: /stop
-      output:
-        state: state  
-        frame: full_pcl
-    
-    frames:
-      # output frames (the transform between frames will be broadcasted)
-      world: global
-      body: base_link
-      tf_pub: false
-
-    verbose: true   # print debug/performance board
-    debug: true     # fill useful intermediate pcl (deskewed, processed ...) 
-                    # for visualizing purposes
-
-    sensors:
-      lidar:
-        type: 1 # LiDAR type (0: OUSTER \ 1: VELODYNE \ 2: HESAI \ 3: LIVOX)
-        end_of_sweep: false # whether the sweep reference time is w.r.t. the
-                            # start or the end of the scan (only applies to VELODYNE/OUSTER)
-      imu:
-        hz: 400
-
-      calibration:  # automatic IMU calibration (if all set to false, no calibration will be done)
-        gravity: true     # estimate gravity vector
-        accel: true             # estimate lin. accel. bias
-        gyro: true              # estimate ang. vel. bias
-        time: 1.5               # time to estimate (during this time, the 
-                               # robot must be at stand still)
-
-      time_offset: true # whether to take into account a possible sync offset
-                        # between IMU and LiDAR (set to true if they are not properly in sync)
-      TAI_offset: 0.
-
-      extrinsics:
-        imu2baselink:
-          t: [0.0, 0.0, 0.0 ]  # (x, y, z) [meters]
-          R: [0., 0., 0.]        # roll, pitch, yaw [deg]
-
-        lidar2baselink:
-          t: [1.10, 0.0, 0.05] # (x, y, z) [meters]
-          R: [0.0, -0.0520403, 0.0]   # roll, pitch, yaw [deg]
-        gravity: 9.80304
-
-
-      intrinsics:
-        accel_bias: [ 0.0001, 0.0001, 0.0001 ]  # [m/s^2]
-        gyro_bias:  [ 0.0001, 0.0001, 0.0001 ]  # [rad/s]
-        sm: [ 1.,  0.,  0.,
-              0.,  1.,  0.,
-              0.,  0.,  1. ]
-
-        # (if your IMU doesn't comply with axis system ISO-8855, 
-        # this matrix is meant to map its current orientation with respect
-        # to the standard axis system)
-        #
-        #   Y-pitch
-        #   ^   
-        #   |  
-        #   | 
-        #   |
-        # Z-yaw o-----------> X-roll
-
-      
-    filters:
-      voxel_grid:
-        leaf_size: [ .5, .5, .5 ]
-
-      min_distance: # sphere crop
-        active: true
-        value: 1.5  # [m]
-
-      fov: # crop field of view
-        active: false
-        value: 180.  # [deg]
-      
-      rate_sampling: # quick downsample
-        active: false
-        value: 2
-
-
-    IKFoM:  # Iterative Kalman Filter on Manifolds lib
-      query_iters: 3 # number of iterations doing KNN from max iterations 
-      max_iters: 4  # max num of iterations of the IESEKF
-      tolerance: 0.001                      
-      lidar_noise: 0.001
-
-      covariance:
-        gyro: 6.01e-4        # [m^2/s^2]
-        accel: 1.53e-2       # [rad^2]
-        bias_gyro: 1.54e-5   # [m^2/s^2 * sqrt(s)]
-        bias_accel: 3.38e-4  # [rad/s * sqrt(s)]
-      
-      plane:                     # plane features for point to plane ICP
-        points: 12                # num of points that constitute a plane
-        max_sqrt_dist: 1.0       # [m] if a neighor exceeds is too far the plane is not valid
-        plane_threshold: 0.1  # [m] max distance from point to plane to be 
-                                 # considered a valid plane 
-        
-
-    iOctree:
-      min_extent: 0.2
-      bucket_size: 2
-      downsample: true
-=======
-topics:
-  input:
-    lidar: /velodyne_points
-    imu: /EL/Sensors/vectornav/IMU
-    stop_ioctree_udate: /stop
-  output:
-    state: state  
-    frame: full_pcl
-  frame_id: global
 
 
 verbose: true   # print performance board
@@ -216,8 +96,96 @@
     plane_threshold: 0.05    # [m] max distance from point to plane to be 
                              # considered a valid plane 
 
-iOctree:
-  min_extent: 0.2
-  bucket_size: 2
-  downsample: true
->>>>>>> 0d4f35de
+    verbose: true   # print debug/performance board
+    debug: true     # fill useful intermediate pcl (deskewed, processed ...) 
+                    # for visualizing purposes
+
+    sensors:
+      lidar:
+        type: 1 # LiDAR type (0: OUSTER \ 1: VELODYNE \ 2: HESAI \ 3: LIVOX)
+        end_of_sweep: false # whether the sweep reference time is w.r.t. the
+                            # start or the end of the scan (only applies to VELODYNE/OUSTER)
+      imu:
+        hz: 400
+
+      calibration:  # automatic IMU calibration (if all set to false, no calibration will be done)
+        gravity: true     # estimate gravity vector
+        accel: true             # estimate lin. accel. bias
+        gyro: true              # estimate ang. vel. bias
+        time: 1.5               # time to estimate (during this time, the 
+                               # robot must be at stand still)
+
+      time_offset: true # whether to take into account a possible sync offset
+                        # between IMU and LiDAR (set to true if they are not properly in sync)
+      TAI_offset: 0.
+
+      extrinsics:
+        imu2baselink:
+          t: [0.0, 0.0, 0.0 ]  # (x, y, z) [meters]
+          R: [0., 0., 0.]        # roll, pitch, yaw [deg]
+
+        lidar2baselink:
+          t: [1.10, 0.0, 0.05] # (x, y, z) [meters]
+          R: [0.0, -0.0520403, 0.0]   # roll, pitch, yaw [deg]
+        gravity: 9.80304
+
+
+      intrinsics:
+        accel_bias: [ 0.0001, 0.0001, 0.0001 ]  # [m/s^2]
+        gyro_bias:  [ 0.0001, 0.0001, 0.0001 ]  # [rad/s]
+        sm: [ 1.,  0.,  0.,
+              0.,  1.,  0.,
+              0.,  0.,  1. ]
+
+        # (if your IMU doesn't comply with axis system ISO-8855, 
+        # this matrix is meant to map its current orientation with respect
+        # to the standard axis system)
+        #
+        #   Y-pitch
+        #   ^   
+        #   |  
+        #   | 
+        #   |
+        # Z-yaw o-----------> X-roll
+
+      
+    filters:
+      voxel_grid:
+        leaf_size: [ .5, .5, .5 ]
+
+      min_distance: # sphere crop
+        active: true
+        value: 1.5  # [m]
+
+      fov: # crop field of view
+        active: false
+        value: 180.  # [deg]
+      
+      rate_sampling: # quick downsample
+        active: false
+        value: 2
+
+
+    IKFoM:  # Iterative Kalman Filter on Manifolds lib
+      query_iters: 3 # number of iterations doing KNN from max iterations 
+      max_iters: 4  # max num of iterations of the IESEKF
+      tolerance: 0.001                      
+      lidar_noise: 0.001
+
+      covariance:
+        gyro: 6.01e-4        # [m^2/s^2]
+        accel: 1.53e-2       # [rad^2]
+        bias_gyro: 1.54e-5   # [m^2/s^2 * sqrt(s)]
+        bias_accel: 3.38e-4  # [rad/s * sqrt(s)]
+      
+      plane:                     # plane features for point to plane ICP
+        points: 12                # num of points that constitute a plane
+        max_sqrt_dist: 1.0       # [m] if a neighor exceeds is too far the plane is not valid
+        plane_threshold: 0.1  # [m] max distance from point to plane to be 
+                                 # considered a valid plane 
+        
+
+    iOctree:
+      min_extent: 0.2
+      bucket_size: 2
+      downsample: true