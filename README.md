--- conflicted
+++ resolved
@@ -33,13 +33,8 @@
 
 LIMOncello is still in progress, but the core is considered finished and working with ROS1.
 
-<<<<<<< HEAD
-- [ ] Test with LiVOX
-- [ ] Test with Hesai
-=======
 - [X] Test with LiVOX
 - [X] Test with Hesai
->>>>>>> 0d4f35de
 - [ ] Incorporate GPS correction
 - [ ] Equivariant EKF
 - [ ] Iterated Equivariant EKF
