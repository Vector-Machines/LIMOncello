--- conflicted
+++ resolved
@@ -1,31 +1,13 @@
-<<<<<<< HEAD
-cmake_minimum_required(VERSION 3.16)
-project(limoncello LANGUAGES CXX)
-=======
 cmake_minimum_required(VERSION 3.5)
 project(limoncello)
->>>>>>> 6dad9a00
 
-# Enable ccache if available
-find_program(CCACHE_PROGRAM ccache)
-if(CCACHE_PROGRAM)
-  set(CMAKE_CXX_COMPILER_LAUNCHER ${CCACHE_PROGRAM})
-endif()
-
-# Default build type
-if(NOT CMAKE_BUILD_TYPE)
-  set(CMAKE_BUILD_TYPE Release CACHE STRING "Build type" FORCE)
+if (NOT CMAKE_BUILD_TYPE)
+  set(CMAKE_BUILD_TYPE Release CACHE STRING "Build type (Release or Debug)" FORCE)
 endif()
 
 # Require C++17
 set(CMAKE_CXX_STANDARD 17)
 set(CMAKE_CXX_FLAGS "${CMAKE_CXX_FLAGS} -march=native -pthread -fexceptions -O3 -lm -lblas -llapack")
-<<<<<<< HEAD
-set(CMAKE_CXX_STANDARD_REQUIRED ON)
-=======
->>>>>>> 6dad9a00
-
-# add_compile_options(-g)
 
 # ROS2 dependencies
 find_package(ament_cmake REQUIRED)
@@ -41,49 +23,8 @@
 find_package(Boost REQUIRED COMPONENTS system)
 find_package(TBB REQUIRED)
 find_package(Eigen3 REQUIRED)
-find_package(PCL REQUIRED)
-find_package(manif REQUIRED)
+find_package(PCL 1.8 REQUIRED)
 
-<<<<<<< HEAD
-# Define executable
-add_executable(${PROJECT_NAME} src/main.cpp)
-
-# Include directories
-target_include_directories(${PROJECT_NAME}
-  PRIVATE
-    include
-    ${PCL_INCLUDE_DIRS}
-    ${EIGEN3_INCLUDE_DIRS}
-    ${manif_INCLUDE_DIRS}
-)
-
-# Compiler options
-target_compile_options(${PROJECT_NAME}
-  PRIVATE
-    $<$<CONFIG:Release>:-O3;-march=native>
-    -pthread
-    -fexceptions
-)
-
-# Link libraries with explicit keyword (PRIVATE)
-target_link_libraries(${PROJECT_NAME}
-  PRIVATE
-    ${PCL_LIBRARIES}
-    ${Boost_LIBRARIES}
-    ${TBB_IMPORTED_TARGETS}
-)
-
-# ROS2 dependencies (ament_target_dependencies)
-ament_target_dependencies(${PROJECT_NAME}
-  PUBLIC 
-  rclcpp
-  pcl_conversions
-  sensor_msgs
-  nav_msgs
-  tf2
-  tf2_ros
-  tf2_eigen
-=======
 # Find ROS packages
 find_package(ament_cmake REQUIRED)
 find_package(rclcpp REQUIRED)
@@ -110,15 +51,11 @@
   ${PCL_LIBRARIES}
   ${Boost_LIBRARIES}
   ${TBB_IMPORTED_TARGETS}
->>>>>>> 6dad9a00
 )
 
-# Install rules
-install(TARGETS ${PROJECT_NAME} DESTINATION lib/${PROJECT_NAME})
-install(DIRECTORY launch config DESTINATION share/${PROJECT_NAME})
+# Create executable
+add_executable(${PROJECT_NAME} src/main.cpp)
 
-<<<<<<< HEAD
-=======
 ament_target_dependencies(${PROJECT_NAME} 
     PUBLIC rclcpp 
     PUBLIC pcl_conversions
@@ -144,5 +81,4 @@
   DESTINATION share/${PROJECT_NAME}
 )
 
->>>>>>> 6dad9a00
 ament_package()