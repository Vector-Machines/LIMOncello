cmake_minimum_required(VERSION 3.10)
project(limoncello)

if(POLICY CMP0074)
  cmake_policy(SET CMP0074 NEW)
endif()

# Build configuration
if(NOT CMAKE_BUILD_TYPE)
  set(CMAKE_BUILD_TYPE Release CACHE STRING "Build type" FORCE)
endif()

<<<<<<< HEAD
set(CMAKE_CXX_STANDARD 20)
set(CMAKE_CXX_STANDARD_REQUIRED ON)

# ROS2 dependencies
find_package(ament_cmake REQUIRED)
find_package(rclcpp REQUIRED)
find_package(pcl_conversions REQUIRED)
find_package(sensor_msgs REQUIRED)
find_package(nav_msgs REQUIRED)
find_package(tf2 REQUIRED)
find_package(tf2_ros REQUIRED)
find_package(tf2_eigen REQUIRED)

# General dependencies
=======
# Find Packages
>>>>>>> 0d4f35de
find_package(Boost REQUIRED COMPONENTS system)
find_package(TBB REQUIRED)
find_package(Eigen3 REQUIRED)
find_package(PCL 1.8 REQUIRED)
find_package(BLAS REQUIRED)
find_package(LAPACK REQUIRED)

# Disable testing in manif subdirectory to avoid GTest dependency issues
set(BUILD_TESTING OFF CACHE BOOL "Disable testing for manif library" FORCE)

# External libraries
add_subdirectory(external/manif)

# Main executable
add_executable(${PROJECT_NAME} src/main.cpp)

target_include_directories(${PROJECT_NAME} PRIVATE
  include
  ${PCL_INCLUDE_DIRS}
<<<<<<< HEAD
  ${EIGEN3_INCLUDE_DIR}
=======
  ${EIGEN3_INCLUDE_DIRS}
  ${Boost_INCLUDE_DIRS}
>>>>>>> 0d4f35de
)

# Define libraries
target_link_libraries(${PROJECT_NAME}
  manif
  ${PCL_LIBRARIES}
  ${Boost_LIBRARIES}
  ${TBB_IMPORTED_TARGETS}
  Eigen3::Eigen
  ${BLAS_LIBRARIES}
  ${LAPACK_LIBRARIES}
)

# ROS2 dependencies
ament_target_dependencies(${PROJECT_NAME}
  rclcpp
  pcl_conversions
  sensor_msgs
  nav_msgs
  tf2
  tf2_ros
  tf2_eigen
)

# Installation
install(TARGETS ${PROJECT_NAME} DESTINATION lib/${PROJECT_NAME})
install(DIRECTORY launch config DESTINATION share/${PROJECT_NAME})

ament_package()<|MERGE_RESOLUTION|>--- conflicted
+++ resolved
@@ -10,7 +10,6 @@
   set(CMAKE_BUILD_TYPE Release CACHE STRING "Build type" FORCE)
 endif()
 
-<<<<<<< HEAD
 set(CMAKE_CXX_STANDARD 20)
 set(CMAKE_CXX_STANDARD_REQUIRED ON)
 
@@ -25,9 +24,6 @@
 find_package(tf2_eigen REQUIRED)
 
 # General dependencies
-=======
-# Find Packages
->>>>>>> 0d4f35de
 find_package(Boost REQUIRED COMPONENTS system)
 find_package(TBB REQUIRED)
 find_package(Eigen3 REQUIRED)
@@ -47,12 +43,8 @@
 target_include_directories(${PROJECT_NAME} PRIVATE
   include
   ${PCL_INCLUDE_DIRS}
-<<<<<<< HEAD
-  ${EIGEN3_INCLUDE_DIR}
-=======
   ${EIGEN3_INCLUDE_DIRS}
   ${Boost_INCLUDE_DIRS}
->>>>>>> 0d4f35de
 )
 
 # Define libraries
