--- conflicted
+++ resolved
@@ -51,13 +51,9 @@
 
   double stamp;
 
-<<<<<<< HEAD
   State() : stamp(0.0) {}
   
   void init() { 
-=======
-  State() : stamp(-1.0) { 
->>>>>>> 6dad9a00
     Config& cfg = Config::getInstance();
     Eigen::Vector3d zero_vec = Eigen::Vector3d(0., 0., 0.);
                                                                 //                   Tanget       
@@ -314,16 +310,9 @@
   }
 
 // Setters
-<<<<<<< HEAD
   void b_w(const Eigen::Vector3d& in)    { X.element<1>() = manif::R3d(in); }
   void b_a(const Eigen::Vector3d& in)    { X.element<2>() = manif::R3d(in); }
   void g(const Eigen::Vector3d& in)      { X.element<3>() = manif::R3d(in); }
-=======
-  void quat(const Eigen::Quaterniond& q) { ; }
-  void b_w(const Eigen::Vector3d& in)    { X.element<1>() = manif::R3d(in);                  }
-  void b_a(const Eigen::Vector3d& in)    { X.element<2>() = manif::R3d(in);                  }
-  void g(const Eigen::Vector3d& in)      { X.element<3>() = manif::R3d(in);                  }
->>>>>>> 6dad9a00
 
 };
 
