#pragma once

#include <algorithm>
#include <functional> 

#include <Eigen/Dense>

#include <rclcpp/rclcpp.hpp>

#include <tf2/convert.h>
#include <tf2_eigen/tf2_eigen.hpp>

#include <sensor_msgs/msg/imu.hpp>
#include <sensor_msgs/msg/point_cloud2.hpp>

#include <nav_msgs/msg/odometry.hpp>

#include "Core/Imu.hpp"
#include "Core/State.hpp"
#include "Utils/PCL.hpp"
#include "Utils/Config.hpp"


Imu fromROS(const sensor_msgs::msg::Imu::ConstSharedPtr& in) {
  Imu out;
  out.stamp = rclcpp::Time(in->header.stamp).seconds();

  out.ang_vel(0) = in->angular_velocity.x;
  out.ang_vel(1) = in->angular_velocity.y;
  out.ang_vel(2) = in->angular_velocity.z;

  out.lin_accel(0) = in->linear_acceleration.x;
  out.lin_accel(1) = in->linear_acceleration.y;
  out.lin_accel(2) = in->linear_acceleration.z;

  tf2::fromMsg(in->orientation, out.q);

  return out;
}

void fromROS(const sensor_msgs::msg::PointCloud2& msg, PointCloudT& raw) {

PROFC_NODE("PointCloud2 to pcl")

  Config& cfg = Config::getInstance();

  pcl::fromROSMsg(msg, raw);

  raw.is_dense = false;
  std::vector<int> indices;
  pcl::removeNaNFromPointCloud(raw, raw, indices);

  auto minmax = std::minmax_element(raw.points.begin(),
                                    raw.points.end(), 
                                    get_point_time_comp());

  if (minmax.first != raw.points.begin())
    std::iter_swap(minmax.first, raw.points.begin());

  if (minmax.second != raw.points.end() - 1)
    std::iter_swap(minmax.second, raw.points.end() - 1);
}

sensor_msgs::msg::PointCloud2 toROS(const PointCloudT::Ptr& cloud) {
  
  sensor_msgs::msg::PointCloud2 out;
  pcl::toROSMsg(*cloud, out);
  out.header.stamp = rclcpp::Clock(RCL_ROS_TIME).now();
<<<<<<< HEAD
  out.header.frame_id = Config::getInstance().topics.frame_id;
=======
  out.header.frame_id = Config::getInstance().frames.world;
>>>>>>> 6dad9a00

  return out;
}

nav_msgs::msg::Odometry toROS(State& state) {

  Config& cfg = Config::getInstance();

  nav_msgs::msg::Odometry out;

  // Pose/Attitude
  out.pose.pose.position    = tf2::toMsg(state.p());
  out.pose.pose.orientation = tf2::toMsg(state.quat());

  // Twist
  out.twist.twist.linear.x = state.v()(0);
  out.twist.twist.linear.y = state.v()(1);
  out.twist.twist.linear.z = state.v()(2);

  out.twist.twist.angular.x = state.w(0) - state.b_w()(0);
  out.twist.twist.angular.y = state.w(1) - state.b_w()(1);
  out.twist.twist.angular.z = state.w(2) - state.b_w()(2);

<<<<<<< HEAD
  out.header.frame_id = Config::getInstance().topics.frame_id;
=======
  out.header.frame_id = cfg.frames.world;
  out.child_frame_id = cfg.frames.body;
>>>>>>> 6dad9a00
  out.header.stamp = rclcpp::Clock(RCL_ROS_TIME).now();

  return out;
}

<<<<<<< HEAD

void fill_config(Config& cfg, rclcpp::Node* n) {

  n->get_parameter("verbose", cfg.verbose);
  n->get_parameter("debug",   cfg.debug);

  // TOPICS
  n->get_parameter("topics.input.lidar",  cfg.topics.input.lidar);
  n->get_parameter("topics.input.imu",    cfg.topics.input.imu);
  n->get_parameter("topics.output.state", cfg.topics.output.state);
  n->get_parameter("topics.output.frame", cfg.topics.output.frame);
  n->get_parameter("topics.frame_id",     cfg.topics.frame_id);
=======
void fill_config(Config& cfg, rclcpp::Node* n) {
  n->get_parameter("verbose", cfg.verbose);
  n->get_parameter("debug",   cfg.debug);
  
  // TOPICS
  n->get_parameter("topics.input.lidar",  cfg.topics.input.lidar);
  n->get_parameter("topics.input.imu",    cfg.topics.input.imu);
  n->get_parameter("topics.input.stop_ioctree_update", cfg.topics.input.stop_ioctree_update);
  n->get_parameter("topics.output.state", cfg.topics.output.state);
  n->get_parameter("topics.output.frame", cfg.topics.output.frame);
  
  // FRAMES
  n->get_parameter("frames.world", cfg.frames.world);
  n->get_parameter("frames.body", cfg.frames.body);
  n->get_parameter("frames.tf_pub", cfg.frames.tf_pub);
>>>>>>> 6dad9a00

  // SENSORS
  n->get_parameter("sensors.lidar.type",         cfg.sensors.lidar.type);
  n->get_parameter("sensors.lidar.end_of_sweep", cfg.sensors.lidar.end_of_sweep);
  n->get_parameter("sensors.imu.hz",             cfg.sensors.imu.hz);
<<<<<<< HEAD

=======
  n->get_parameter("sensors.time_offset", cfg.sensors.time_offset);
  n->get_parameter("sensors.TAI_offset",  cfg.sensors.TAI_offset);
>>>>>>> 6dad9a00

  n->get_parameter("sensors.calibration.gravity", cfg.sensors.calibration.gravity);
  n->get_parameter("sensors.calibration.accel",         cfg.sensors.calibration.accel);
  n->get_parameter("sensors.calibration.gyro",          cfg.sensors.calibration.gyro);
  n->get_parameter("sensors.calibration.time",          cfg.sensors.calibration.time);

<<<<<<< HEAD
  n->get_parameter("sensors.time_offset", cfg.sensors.time_offset);
  n->get_parameter("sensors.TAI_offset",  cfg.sensors.TAI_offset);


=======
>>>>>>> 6dad9a00
  // SENSORS - EXTRINSICS (imu2baselink)
  {
    std::vector<double> tmp;
    n->get_parameter("sensors.extrinsics.imu2baselink.t", tmp);
    cfg.sensors.extrinsics.imu2baselink_T.setIdentity();
    cfg.sensors.extrinsics.imu2baselink_T.translate(Eigen::Vector3d(tmp[0], tmp[1], tmp[2]));
  }

<<<<<<< HEAD

  {
    std::vector<double> tmp;
    n->get_parameter("sensors.extrinsics.imu2baselink.R", tmp);

=======
  {
    std::vector<double> tmp;
    n->get_parameter("sensors.extrinsics.imu2baselink.R", tmp);
>>>>>>> 6dad9a00
    Eigen::Matrix3d R_imu = (
      Eigen::AngleAxisd(tmp[0] * M_PI / 180.0, Eigen::Vector3d::UnitX()) *
      Eigen::AngleAxisd(tmp[1] * M_PI / 180.0, Eigen::Vector3d::UnitY()) *
      Eigen::AngleAxisd(tmp[2] * M_PI / 180.0, Eigen::Vector3d::UnitZ())
    ).toRotationMatrix();
<<<<<<< HEAD

    cfg.sensors.extrinsics.imu2baselink_T.linear() = R_imu;
  }


=======
    cfg.sensors.extrinsics.imu2baselink_T.rotate(R_imu);
  }

>>>>>>> 6dad9a00
  // SENSORS - EXTRINSICS (lidar2baselink)
  {
    std::vector<double> tmp;
    n->get_parameter("sensors.extrinsics.lidar2baselink.t", tmp);
    cfg.sensors.extrinsics.lidar2baselink_T.setIdentity();
    cfg.sensors.extrinsics.lidar2baselink_T.translate(Eigen::Vector3d(tmp[0], tmp[1], tmp[2]));
  }

<<<<<<< HEAD

=======
>>>>>>> 6dad9a00
  {
    std::vector<double> tmp;
    n->get_parameter("sensors.extrinsics.lidar2baselink.R", tmp);
    Eigen::Matrix3d R_lidar = (
      Eigen::AngleAxisd(tmp[0] * M_PI / 180.0, Eigen::Vector3d::UnitX()) *
      Eigen::AngleAxisd(tmp[1] * M_PI / 180.0, Eigen::Vector3d::UnitY()) *
      Eigen::AngleAxisd(tmp[2] * M_PI / 180.0, Eigen::Vector3d::UnitZ())
    ).toRotationMatrix();

<<<<<<< HEAD
    cfg.sensors.extrinsics.lidar2baselink_T.linear() = R_lidar;
  }

  n->get_parameter("sensors.extrinsics.gravity", cfg.sensors.extrinsics.gravity);

  // SENSORS - INTRINSICS
  {
    std::vector<double> tmp;
    n->get_parameter("sensors.intrinsics.accel_bias", tmp);
    cfg.sensors.intrinsics.accel_bias = Eigen::Vector3d(tmp[0], tmp[1], tmp[2]);
  }


  {
    std::vector<double> tmp;
    n->get_parameter("sensors.intrinsics.gyro_bias", tmp);
    cfg.sensors.intrinsics.gyro_bias = Eigen::Vector3d(tmp[0], tmp[1], tmp[2]);
  }


  {
    std::vector<double> tmp;
    n->get_parameter("sensors.intrinsics.sm", tmp);
    cfg.sensors.intrinsics.sm << tmp[0], tmp[1], tmp[2],
                                 tmp[3], tmp[4], tmp[5],
                                 tmp[6], tmp[7], tmp[8];
=======
    cfg.sensors.extrinsics.lidar2baselink_T.rotate(R_lidar);
  }

  n->get_parameter("sensors.extrinsics.gravity", cfg.sensors.extrinsics.gravity);

  // SENSORS - INTRINSICS
  {
    std::vector<double> tmp;
    n->get_parameter("sensors.intrinsics.accel_bias", tmp);
    cfg.sensors.intrinsics.accel_bias = Eigen::Vector3d(tmp[0], tmp[1], tmp[2]);
  }

  {
    std::vector<double> tmp;
    n->get_parameter("sensors.intrinsics.gyro_bias", tmp);
    cfg.sensors.intrinsics.gyro_bias = Eigen::Vector3d(tmp[0], tmp[1], tmp[2]);
>>>>>>> 6dad9a00
  }

  {
    std::vector<double> tmp;
    n->get_parameter("sensors.intrinsics.sm", tmp);
    cfg.sensors.intrinsics.sm << tmp[0], tmp[1], tmp[2],
                                 tmp[3], tmp[4], tmp[5],
                                 tmp[6], tmp[7], tmp[8];
  }

  // FILTERS
  {
    std::vector<double> tmp;
    n->get_parameter("filters.voxel_grid.leaf_size", tmp);
    cfg.filters.voxel_grid.leaf_size = Eigen::Vector4d(tmp[0], tmp[1], tmp[2], 1.);
  }

<<<<<<< HEAD

  n->get_parameter("filters.min_distance.active", cfg.filters.min_distance.active);
  n->get_parameter("filters.min_distance.value",  cfg.filters.min_distance.value);

=======
  n->get_parameter("filters.min_distance.active", cfg.filters.min_distance.active);
  n->get_parameter("filters.min_distance.value",  cfg.filters.min_distance.value);

>>>>>>> 6dad9a00
  n->get_parameter("filters.fov.active", cfg.filters.fov.active);
  n->get_parameter("filters.fov.value",  cfg.filters.fov.value);
  cfg.filters.fov.value *= M_PI / 360.0;

  n->get_parameter("filters.rate_sampling.active", cfg.filters.rate_sampling.active);
  n->get_parameter("filters.rate_sampling.value",  cfg.filters.rate_sampling.value);

  // IKFoM
  n->get_parameter("IKFoM.query_iters",         cfg.ikfom.query_iters);
  n->get_parameter("IKFoM.max_iters",           cfg.ikfom.max_iters);
  n->get_parameter("IKFoM.tolerance",           cfg.ikfom.tolerance);
  n->get_parameter("IKFoM.lidar_noise",         cfg.ikfom.lidar_noise);
<<<<<<< HEAD

=======
>>>>>>> 6dad9a00
  n->get_parameter("IKFoM.covariance.gyro",       cfg.ikfom.covariance.gyro);
  n->get_parameter("IKFoM.covariance.accel",      cfg.ikfom.covariance.accel);
  n->get_parameter("IKFoM.covariance.bias_gyro",  cfg.ikfom.covariance.bias_gyro);
  n->get_parameter("IKFoM.covariance.bias_accel", cfg.ikfom.covariance.bias_accel);
<<<<<<< HEAD

=======
>>>>>>> 6dad9a00
  n->get_parameter("IKFoM.plane.points",          cfg.ikfom.plane.points);
  n->get_parameter("IKFoM.plane.max_sqrt_dist",   cfg.ikfom.plane.max_sqrt_dist);
  n->get_parameter("IKFoM.plane.plane_threshold", cfg.ikfom.plane.plane_threshold);

  // iOctree
<<<<<<< HEAD
  n->get_parameter("iOctree.min_extent", cfg.ioctree.min_extent);
  n->get_parameter("iOctree.bucket_size", cfg.ioctree.bucket_size);
  n->get_parameter("iOctree.downsample",  cfg.ioctree.downsample);
}

=======
  n->get_parameter("iOctree.downsample",  cfg.ioctree.downsample);
  n->get_parameter("iOctree.bucket_size", cfg.ioctree.bucket_size);
  n->get_parameter("iOctree.min_extent",  cfg.ioctree.min_extent);
}
>>>>>>> 6dad9a00
<|MERGE_RESOLUTION|>--- conflicted
+++ resolved
@@ -66,11 +66,7 @@
   sensor_msgs::msg::PointCloud2 out;
   pcl::toROSMsg(*cloud, out);
   out.header.stamp = rclcpp::Clock(RCL_ROS_TIME).now();
-<<<<<<< HEAD
-  out.header.frame_id = Config::getInstance().topics.frame_id;
-=======
   out.header.frame_id = Config::getInstance().frames.world;
->>>>>>> 6dad9a00
 
   return out;
 }
@@ -94,31 +90,13 @@
   out.twist.twist.angular.y = state.w(1) - state.b_w()(1);
   out.twist.twist.angular.z = state.w(2) - state.b_w()(2);
 
-<<<<<<< HEAD
-  out.header.frame_id = Config::getInstance().topics.frame_id;
-=======
   out.header.frame_id = cfg.frames.world;
   out.child_frame_id = cfg.frames.body;
->>>>>>> 6dad9a00
   out.header.stamp = rclcpp::Clock(RCL_ROS_TIME).now();
 
   return out;
 }
 
-<<<<<<< HEAD
-
-void fill_config(Config& cfg, rclcpp::Node* n) {
-
-  n->get_parameter("verbose", cfg.verbose);
-  n->get_parameter("debug",   cfg.debug);
-
-  // TOPICS
-  n->get_parameter("topics.input.lidar",  cfg.topics.input.lidar);
-  n->get_parameter("topics.input.imu",    cfg.topics.input.imu);
-  n->get_parameter("topics.output.state", cfg.topics.output.state);
-  n->get_parameter("topics.output.frame", cfg.topics.output.frame);
-  n->get_parameter("topics.frame_id",     cfg.topics.frame_id);
-=======
 void fill_config(Config& cfg, rclcpp::Node* n) {
   n->get_parameter("verbose", cfg.verbose);
   n->get_parameter("debug",   cfg.debug);
@@ -134,31 +112,19 @@
   n->get_parameter("frames.world", cfg.frames.world);
   n->get_parameter("frames.body", cfg.frames.body);
   n->get_parameter("frames.tf_pub", cfg.frames.tf_pub);
->>>>>>> 6dad9a00
 
   // SENSORS
   n->get_parameter("sensors.lidar.type",         cfg.sensors.lidar.type);
   n->get_parameter("sensors.lidar.end_of_sweep", cfg.sensors.lidar.end_of_sweep);
   n->get_parameter("sensors.imu.hz",             cfg.sensors.imu.hz);
-<<<<<<< HEAD
-
-=======
   n->get_parameter("sensors.time_offset", cfg.sensors.time_offset);
   n->get_parameter("sensors.TAI_offset",  cfg.sensors.TAI_offset);
->>>>>>> 6dad9a00
 
   n->get_parameter("sensors.calibration.gravity", cfg.sensors.calibration.gravity);
   n->get_parameter("sensors.calibration.accel",         cfg.sensors.calibration.accel);
   n->get_parameter("sensors.calibration.gyro",          cfg.sensors.calibration.gyro);
   n->get_parameter("sensors.calibration.time",          cfg.sensors.calibration.time);
 
-<<<<<<< HEAD
-  n->get_parameter("sensors.time_offset", cfg.sensors.time_offset);
-  n->get_parameter("sensors.TAI_offset",  cfg.sensors.TAI_offset);
-
-
-=======
->>>>>>> 6dad9a00
   // SENSORS - EXTRINSICS (imu2baselink)
   {
     std::vector<double> tmp;
@@ -167,33 +133,17 @@
     cfg.sensors.extrinsics.imu2baselink_T.translate(Eigen::Vector3d(tmp[0], tmp[1], tmp[2]));
   }
 
-<<<<<<< HEAD
-
   {
     std::vector<double> tmp;
     n->get_parameter("sensors.extrinsics.imu2baselink.R", tmp);
-
-=======
-  {
-    std::vector<double> tmp;
-    n->get_parameter("sensors.extrinsics.imu2baselink.R", tmp);
->>>>>>> 6dad9a00
     Eigen::Matrix3d R_imu = (
       Eigen::AngleAxisd(tmp[0] * M_PI / 180.0, Eigen::Vector3d::UnitX()) *
       Eigen::AngleAxisd(tmp[1] * M_PI / 180.0, Eigen::Vector3d::UnitY()) *
       Eigen::AngleAxisd(tmp[2] * M_PI / 180.0, Eigen::Vector3d::UnitZ())
     ).toRotationMatrix();
-<<<<<<< HEAD
-
-    cfg.sensors.extrinsics.imu2baselink_T.linear() = R_imu;
-  }
-
-
-=======
     cfg.sensors.extrinsics.imu2baselink_T.rotate(R_imu);
   }
 
->>>>>>> 6dad9a00
   // SENSORS - EXTRINSICS (lidar2baselink)
   {
     std::vector<double> tmp;
@@ -202,10 +152,6 @@
     cfg.sensors.extrinsics.lidar2baselink_T.translate(Eigen::Vector3d(tmp[0], tmp[1], tmp[2]));
   }
 
-<<<<<<< HEAD
-
-=======
->>>>>>> 6dad9a00
   {
     std::vector<double> tmp;
     n->get_parameter("sensors.extrinsics.lidar2baselink.R", tmp);
@@ -215,8 +161,7 @@
       Eigen::AngleAxisd(tmp[2] * M_PI / 180.0, Eigen::Vector3d::UnitZ())
     ).toRotationMatrix();
 
-<<<<<<< HEAD
-    cfg.sensors.extrinsics.lidar2baselink_T.linear() = R_lidar;
+    cfg.sensors.extrinsics.lidar2baselink_T.rotate(R_lidar);
   }
 
   n->get_parameter("sensors.extrinsics.gravity", cfg.sensors.extrinsics.gravity);
@@ -228,13 +173,11 @@
     cfg.sensors.intrinsics.accel_bias = Eigen::Vector3d(tmp[0], tmp[1], tmp[2]);
   }
 
-
   {
     std::vector<double> tmp;
     n->get_parameter("sensors.intrinsics.gyro_bias", tmp);
     cfg.sensors.intrinsics.gyro_bias = Eigen::Vector3d(tmp[0], tmp[1], tmp[2]);
   }
-
 
   {
     std::vector<double> tmp;
@@ -242,32 +185,6 @@
     cfg.sensors.intrinsics.sm << tmp[0], tmp[1], tmp[2],
                                  tmp[3], tmp[4], tmp[5],
                                  tmp[6], tmp[7], tmp[8];
-=======
-    cfg.sensors.extrinsics.lidar2baselink_T.rotate(R_lidar);
-  }
-
-  n->get_parameter("sensors.extrinsics.gravity", cfg.sensors.extrinsics.gravity);
-
-  // SENSORS - INTRINSICS
-  {
-    std::vector<double> tmp;
-    n->get_parameter("sensors.intrinsics.accel_bias", tmp);
-    cfg.sensors.intrinsics.accel_bias = Eigen::Vector3d(tmp[0], tmp[1], tmp[2]);
-  }
-
-  {
-    std::vector<double> tmp;
-    n->get_parameter("sensors.intrinsics.gyro_bias", tmp);
-    cfg.sensors.intrinsics.gyro_bias = Eigen::Vector3d(tmp[0], tmp[1], tmp[2]);
->>>>>>> 6dad9a00
-  }
-
-  {
-    std::vector<double> tmp;
-    n->get_parameter("sensors.intrinsics.sm", tmp);
-    cfg.sensors.intrinsics.sm << tmp[0], tmp[1], tmp[2],
-                                 tmp[3], tmp[4], tmp[5],
-                                 tmp[6], tmp[7], tmp[8];
   }
 
   // FILTERS
@@ -277,16 +194,9 @@
     cfg.filters.voxel_grid.leaf_size = Eigen::Vector4d(tmp[0], tmp[1], tmp[2], 1.);
   }
 
-<<<<<<< HEAD
-
   n->get_parameter("filters.min_distance.active", cfg.filters.min_distance.active);
   n->get_parameter("filters.min_distance.value",  cfg.filters.min_distance.value);
 
-=======
-  n->get_parameter("filters.min_distance.active", cfg.filters.min_distance.active);
-  n->get_parameter("filters.min_distance.value",  cfg.filters.min_distance.value);
-
->>>>>>> 6dad9a00
   n->get_parameter("filters.fov.active", cfg.filters.fov.active);
   n->get_parameter("filters.fov.value",  cfg.filters.fov.value);
   cfg.filters.fov.value *= M_PI / 360.0;
@@ -299,32 +209,17 @@
   n->get_parameter("IKFoM.max_iters",           cfg.ikfom.max_iters);
   n->get_parameter("IKFoM.tolerance",           cfg.ikfom.tolerance);
   n->get_parameter("IKFoM.lidar_noise",         cfg.ikfom.lidar_noise);
-<<<<<<< HEAD
-
-=======
->>>>>>> 6dad9a00
   n->get_parameter("IKFoM.covariance.gyro",       cfg.ikfom.covariance.gyro);
   n->get_parameter("IKFoM.covariance.accel",      cfg.ikfom.covariance.accel);
   n->get_parameter("IKFoM.covariance.bias_gyro",  cfg.ikfom.covariance.bias_gyro);
   n->get_parameter("IKFoM.covariance.bias_accel", cfg.ikfom.covariance.bias_accel);
-<<<<<<< HEAD
-
-=======
->>>>>>> 6dad9a00
   n->get_parameter("IKFoM.plane.points",          cfg.ikfom.plane.points);
   n->get_parameter("IKFoM.plane.max_sqrt_dist",   cfg.ikfom.plane.max_sqrt_dist);
   n->get_parameter("IKFoM.plane.plane_threshold", cfg.ikfom.plane.plane_threshold);
 
   // iOctree
-<<<<<<< HEAD
-  n->get_parameter("iOctree.min_extent", cfg.ioctree.min_extent);
-  n->get_parameter("iOctree.bucket_size", cfg.ioctree.bucket_size);
-  n->get_parameter("iOctree.downsample",  cfg.ioctree.downsample);
-}
-
-=======
   n->get_parameter("iOctree.downsample",  cfg.ioctree.downsample);
   n->get_parameter("iOctree.bucket_size", cfg.ioctree.bucket_size);
   n->get_parameter("iOctree.min_extent",  cfg.ioctree.min_extent);
 }
->>>>>>> 6dad9a00
+
