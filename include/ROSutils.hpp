#pragma once

#include <algorithm>
#include <functional> 

#include <Eigen/Dense>

#include <rclcpp/rclcpp.hpp>

#include <tf2/convert.h>
#include <tf2_eigen/tf2_eigen.hpp>
#include <tf2_ros/transform_broadcaster.h>
#include <geometry_msgs/msg/transform_stamped.hpp>

#include <sensor_msgs/msg/imu.hpp>
#include <sensor_msgs/msg/point_cloud2.hpp>

#include <nav_msgs/msg/odometry.hpp>

#include "Core/Imu.hpp"
#include "Core/State.hpp"
#include "Utils/PCL.hpp"
#include "Utils/Config.hpp"


Imu fromROS(const sensor_msgs::msg::Imu::ConstSharedPtr& in) {
  Imu out;
  out.stamp = rclcpp::Time(in->header.stamp).seconds();

  out.ang_vel(0) = in->angular_velocity.x;
  out.ang_vel(1) = in->angular_velocity.y;
  out.ang_vel(2) = in->angular_velocity.z;

  out.lin_accel(0) = in->linear_acceleration.x;
  out.lin_accel(1) = in->linear_acceleration.y;
  out.lin_accel(2) = in->linear_acceleration.z;

  tf2::fromMsg(in->orientation, out.q);

  return out;
}

void fromROS(const sensor_msgs::msg::PointCloud2& msg, PointCloudT& raw) {

PROFC_NODE("PointCloud2 to pcl")

  Config& cfg = Config::getInstance();

  pcl::fromROSMsg(msg, raw);

  raw.is_dense = false;
  std::vector<int> indices;
  pcl::removeNaNFromPointCloud(raw, raw, indices);

  auto minmax = std::minmax_element(raw.points.begin(),
                                    raw.points.end(), 
                                    get_point_time_comp());

  if (minmax.first != raw.points.begin())
    std::iter_swap(minmax.first, raw.points.begin());

  if (minmax.second != raw.points.end() - 1)
    std::iter_swap(minmax.second, raw.points.end() - 1);
}

sensor_msgs::msg::PointCloud2 toROS(const PointCloudT::Ptr& cloud) {
  
  sensor_msgs::msg::PointCloud2 out;
  pcl::toROSMsg(*cloud, out);
  out.header.stamp = rclcpp::Clock(RCL_ROS_TIME).now();
  out.header.frame_id = Config::getInstance().frames.world;

  return out;
}

nav_msgs::msg::Odometry toROS(State& state) {

  Config& cfg = Config::getInstance();

  nav_msgs::msg::Odometry out;

  out.pose.pose.position    = tf2::toMsg(state.p());
  out.pose.pose.orientation = tf2::toMsg(state.quat());

<<<<<<< HEAD
  out.twist.twist.linear.x = state.v()(0);
  out.twist.twist.linear.y = state.v()(1);
  out.twist.twist.linear.z = state.v()(2);
=======
  Eigen::Vector3d v = state.R().transpose() * state.v(); 

  // Twist
  out.twist.twist.linear.x = v(0);
  out.twist.twist.linear.y = v(1);
  out.twist.twist.linear.z = v(2);
>>>>>>> 0d4f35de

  out.twist.twist.angular.x = state.w(0) - state.b_w()(0);
  out.twist.twist.angular.y = state.w(1) - state.b_w()(1);
  out.twist.twist.angular.z = state.w(2) - state.b_w()(2);

  // Populate pose covariance (6x6 matrix as 36-element array)
  // Order: [x, y, z, roll, pitch, yaw]
  Eigen::Map<Eigen::Matrix<double, 6, 6, Eigen::RowMajor>>(out.pose.covariance.data()) = state.pose_covariance();

<<<<<<< HEAD
  // Populate twist covariance (6x6 matrix as 36-element array)  
  // Order: [vx, vy, vz, wx, wy, wz]
  Eigen::Map<Eigen::Matrix<double, 6, 6, Eigen::RowMajor>>(out.twist.covariance.data()) = state.twist_covariance();
=======
  return out;
}

geometry_msgs::TransformStamped toTF(State& state) {
  
  geometry_msgs::Transform msg;
  msg.translation.x = state.p().x();
  msg.translation.y = state.p().y();
  msg.translation.z = state.p().z();

  msg.rotation.x = state.quat().x();
  msg.rotation.y = state.quat().y();
  msg.rotation.z = state.quat().z();
  msg.rotation.w = state.quat().w();
  
  geometry_msgs::TransformStamped transform_msg;
  transform_msg.header.stamp = ros::Time::now();
  transform_msg.header.frame_id = Config::getInstance().topics.frame_id;
  transform_msg.child_frame_id = "base_link";
  transform_msg.transform = msg;

  return transform_msg;
}

// Function to fill configuration using ROS NodeHandle
void fill_config(Config& cfg, ros::NodeHandle& nh) {
>>>>>>> 0d4f35de

  out.header.frame_id = cfg.frames.world;
  out.child_frame_id = cfg.frames.body;
  out.header.stamp = rclcpp::Time(static_cast<int64_t>(state.stamp * 1e9));

  return out;
}


<<<<<<< HEAD
geometry_msgs::msg::TransformStamped toTF(State& state) {
  Config& cfg = Config::getInstance();

  geometry_msgs::msg::TransformStamped tf_msg;
=======
  nh.getParam("sensors/calibration/gravity_align", cfg.sensors.calibration.gravity_align);
  nh.getParam("sensors/calibration/accel",         cfg.sensors.calibration.accel);
  nh.getParam("sensors/calibration/gyro",          cfg.sensors.calibration.gyro);
  nh.getParam("sensors/calibration/time",          cfg.sensors.calibration.time);

  nh.getParam("sensors/time_offset", cfg.sensors.time_offset);
>>>>>>> 0d4f35de

  tf_msg.transform.translation.x = state.p().x();
  tf_msg.transform.translation.y = state.p().y();
  tf_msg.transform.translation.z = state.p().z();
  
  tf_msg.transform.rotation.x = state.quat().x();
  tf_msg.transform.rotation.y = state.quat().y();
  tf_msg.transform.rotation.z = state.quat().z();
  tf_msg.transform.rotation.w = state.quat().w();
 
  tf_msg.header.stamp = rclcpp::Time(static_cast<int64_t>(state.stamp * 1e9));
  tf_msg.header.frame_id = cfg.frames.world;
  tf_msg.child_frame_id = cfg.frames.body;

  return tf_msg;
}


<<<<<<< HEAD
void fill_config(Config& cfg, rclcpp::Node* n) {
  n->get_parameter("verbose", cfg.verbose);
  n->get_parameter("debug",   cfg.debug);
  
  // TOPICS
  n->get_parameter("topics.input.lidar",  cfg.topics.input.lidar);
  n->get_parameter("topics.input.imu",    cfg.topics.input.imu);
  n->get_parameter("topics.input.stop_ioctree_update", cfg.topics.input.stop_ioctree_update);
  n->get_parameter("topics.output.state", cfg.topics.output.state);
  n->get_parameter("topics.output.frame", cfg.topics.output.frame);
  
  // FRAMES
  n->get_parameter("frames.world", cfg.frames.world);
  n->get_parameter("frames.body", cfg.frames.body);
  n->get_parameter("frames.tf_pub", cfg.frames.tf_pub);

  // SENSORS
  n->get_parameter("sensors.lidar.type",         cfg.sensors.lidar.type);
  n->get_parameter("sensors.lidar.end_of_sweep", cfg.sensors.lidar.end_of_sweep);
  n->get_parameter("sensors.imu.hz",             cfg.sensors.imu.hz);
  n->get_parameter("sensors.time_offset", cfg.sensors.time_offset);
  n->get_parameter("sensors.TAI_offset",  cfg.sensors.TAI_offset);

  n->get_parameter("sensors.calibration.gravity", cfg.sensors.calibration.gravity);
  n->get_parameter("sensors.calibration.accel",         cfg.sensors.calibration.accel);
  n->get_parameter("sensors.calibration.gyro",          cfg.sensors.calibration.gyro);
  n->get_parameter("sensors.calibration.time",          cfg.sensors.calibration.time);

  // SENSORS - EXTRINSICS (imu2baselink)
  {
    std::vector<double> tmp;
    n->get_parameter("sensors.extrinsics.imu2baselink.t", tmp);
    cfg.sensors.extrinsics.imu2baselink_T.setIdentity();
    cfg.sensors.extrinsics.imu2baselink_T.translate(Eigen::Vector3d(tmp[0], tmp[1], tmp[2]));
  }

  {
    std::vector<double> tmp;
    n->get_parameter("sensors.extrinsics.imu2baselink.R", tmp);
    Eigen::Matrix3d R_imu = (
      Eigen::AngleAxisd(tmp[0] * M_PI / 180.0, Eigen::Vector3d::UnitX()) *
      Eigen::AngleAxisd(tmp[1] * M_PI / 180.0, Eigen::Vector3d::UnitY()) *
      Eigen::AngleAxisd(tmp[2] * M_PI / 180.0, Eigen::Vector3d::UnitZ())
    ).toRotationMatrix();
    cfg.sensors.extrinsics.imu2baselink_T.rotate(R_imu);
  }

  // SENSORS - EXTRINSICS (lidar2baselink)
  {
    std::vector<double> tmp;
    n->get_parameter("sensors.extrinsics.lidar2baselink.t", tmp);
    cfg.sensors.extrinsics.lidar2baselink_T.setIdentity();
    cfg.sensors.extrinsics.lidar2baselink_T.translate(Eigen::Vector3d(tmp[0], tmp[1], tmp[2]));
  }

  {
    std::vector<double> tmp;
    n->get_parameter("sensors.extrinsics.lidar2baselink.R", tmp);
    Eigen::Matrix3d R_lidar = (
      Eigen::AngleAxisd(tmp[0] * M_PI / 180.0, Eigen::Vector3d::UnitX()) *
      Eigen::AngleAxisd(tmp[1] * M_PI / 180.0, Eigen::Vector3d::UnitY()) *
      Eigen::AngleAxisd(tmp[2] * M_PI / 180.0, Eigen::Vector3d::UnitZ())
    ).toRotationMatrix();

    cfg.sensors.extrinsics.lidar2baselink_T.rotate(R_lidar);
  }

  n->get_parameter("sensors.extrinsics.gravity", cfg.sensors.extrinsics.gravity);
=======
  cfg.sensors.extrinsics.imu2baselink.setIdentity();
  cfg.sensors.extrinsics.imu2baselink.translation() = Eigen::Vector3d(tmp[0], tmp[1], tmp[2]);

  nh.getParam("sensors/extrinsics/imu2baselink/R", tmp);
  Eigen::Matrix3d R_imu2baselink = (
      Eigen::AngleAxisd(tmp[0] * M_PI/180., Eigen::Vector3d::UnitX()) *
      Eigen::AngleAxisd(tmp[1] * M_PI/180., Eigen::Vector3d::UnitY()) *
      Eigen::AngleAxisd(tmp[2] * M_PI/180., Eigen::Vector3d::UnitZ())
    ).toRotationMatrix();

  cfg.sensors.extrinsics.imu2baselink.linear() = R_imu2baselink;

  nh.getParam("sensors/extrinsics/lidar2baselink/t", tmp);

  cfg.sensors.extrinsics.lidar2baselink.setIdentity();
  cfg.sensors.extrinsics.lidar2baselink.translation() = Eigen::Vector3d(tmp[0], tmp[1], tmp[2]);

  nh.getParam("sensors/extrinsics/lidar2baselink/R", tmp);
  Eigen::Matrix3d R_lidar = (
      Eigen::AngleAxisd(tmp[0] * M_PI/180., Eigen::Vector3d::UnitX()) *
      Eigen::AngleAxisd(tmp[1] * M_PI/180., Eigen::Vector3d::UnitY()) *
      Eigen::AngleAxisd(tmp[2] * M_PI/180., Eigen::Vector3d::UnitZ())
    ).toRotationMatrix();

  cfg.sensors.extrinsics.lidar2baselink.linear() = R_lidar;
>>>>>>> 0d4f35de

  // SENSORS - INTRINSICS
  {
    std::vector<double> tmp;
    n->get_parameter("sensors.intrinsics.accel_bias", tmp);
    cfg.sensors.intrinsics.accel_bias = Eigen::Vector3d(tmp[0], tmp[1], tmp[2]);
  }

  {
    std::vector<double> tmp;
    n->get_parameter("sensors.intrinsics.gyro_bias", tmp);
    cfg.sensors.intrinsics.gyro_bias = Eigen::Vector3d(tmp[0], tmp[1], tmp[2]);
  }

  {
    std::vector<double> tmp;
    n->get_parameter("sensors.intrinsics.sm", tmp);
    cfg.sensors.intrinsics.sm << tmp[0], tmp[1], tmp[2],
                                 tmp[3], tmp[4], tmp[5],
                                 tmp[6], tmp[7], tmp[8];
  }

  // FILTERS
<<<<<<< HEAD
  {
    std::vector<double> tmp;
    n->get_parameter("filters.voxel_grid.leaf_size", tmp);
    cfg.filters.voxel_grid.leaf_size = Eigen::Vector4d(tmp[0], tmp[1], tmp[2], 1.);

    n->get_parameter_or("filters.crop_box.active", cfg.filters.crop_box.active, false);
    std::vector<double> min_pt_tmp;
    n->get_parameter_or("filters.crop_box.min_pt", min_pt_tmp, {-1.0, -1.0, -1.0});
    cfg.filters.crop_box.min_pt = Eigen::Vector3f(min_pt_tmp[0], min_pt_tmp[1], min_pt_tmp[2]);
    std::vector<double> max_pt_tmp;
    n->get_parameter_or("filters.crop_box.max_pt", max_pt_tmp, {1.0, 1.0, 1.0});
    cfg.filters.crop_box.max_pt = Eigen::Vector3f(max_pt_tmp[0], max_pt_tmp[1], max_pt_tmp[2]);

    n->get_parameter("filters.min_distance.active", cfg.filters.min_distance.active);
  }
  n->get_parameter("filters.min_distance.value",  cfg.filters.min_distance.value);

  n->get_parameter("filters.fov.active", cfg.filters.fov.active);
  n->get_parameter("filters.fov.value",  cfg.filters.fov.value);
  cfg.filters.fov.value *= M_PI / 360.0;

  n->get_parameter("filters.rate_sampling.active", cfg.filters.rate_sampling.active);
  n->get_parameter("filters.rate_sampling.value",  cfg.filters.rate_sampling.value);

  // IKFoM
  n->get_parameter("IKFoM.query_iters",         cfg.ikfom.query_iters);
  n->get_parameter("IKFoM.max_iters",           cfg.ikfom.max_iters);
  n->get_parameter("IKFoM.tolerance",           cfg.ikfom.tolerance);
  n->get_parameter("IKFoM.lidar_noise",         cfg.ikfom.lidar_noise);
  n->get_parameter("IKFoM.covariance.gyro",       cfg.ikfom.covariance.gyro);
  n->get_parameter("IKFoM.covariance.accel",      cfg.ikfom.covariance.accel);
  n->get_parameter("IKFoM.covariance.bias_gyro",  cfg.ikfom.covariance.bias_gyro);
  n->get_parameter("IKFoM.covariance.bias_accel", cfg.ikfom.covariance.bias_accel);
  n->get_parameter("IKFoM.plane.points",          cfg.ikfom.plane.points);
  n->get_parameter("IKFoM.plane.max_sqrt_dist",   cfg.ikfom.plane.max_sqrt_dist);
  n->get_parameter("IKFoM.plane.plane_threshold", cfg.ikfom.plane.plane_threshold);
=======
  nh.getParam("filters/voxel_grid/leaf_size", tmp);
  cfg.filters.voxel_grid.leaf_size = Eigen::Vector4d(tmp[0], tmp[1], tmp[2], 1.);

  nh.getParam("filters/min_distance/active", cfg.filters.min_distance.active);
  nh.getParam("filters/min_distance/value",  cfg.filters.min_distance.value);

  nh.getParam("filters/crop_box/active", cfg.filters.crop_box.active);
  nh.getParam("filters/crop_box/min", tmp);
  cfg.filters.crop_box.min = Eigen::Vector3d(tmp[0], tmp[1], tmp[2]);
  nh.getParam("filters/crop_box/max", tmp);
  cfg.filters.crop_box.max = Eigen::Vector3d(tmp[0], tmp[1], tmp[2]);

  nh.getParam("filters/fov/active", cfg.filters.fov.active);
  nh.getParam("filters/fov/value",  cfg.filters.fov.value);
  cfg.filters.fov.value *= M_PI/360.;

  nh.getParam("filters/rate_sampling/active", cfg.filters.rate_sampling.active);
  nh.getParam("filters/rate_sampling/value",  cfg.filters.rate_sampling.value);


  // IKFoM
  nh.getParam("IKFoM/max_iters",           cfg.ikfom.max_iters);
  nh.getParam("IKFoM/tolerance",           cfg.ikfom.tolerance);
  nh.getParam("IKFoM/lidar_noise",         cfg.ikfom.lidar_noise);
  nh.getParam("IKFoM/estimate_extrinsics", cfg.ikfom.estimate_extrinsics);

  
  nh.getParam("IKFoM/covariance/gyro",        cfg.ikfom.covariance.gyro);
  nh.getParam("IKFoM/covariance/accel",       cfg.ikfom.covariance.accel);
  nh.getParam("IKFoM/covariance/bias_gyro",   cfg.ikfom.covariance.bias_gyro);
  nh.getParam("IKFoM/covariance/bias_accel",  cfg.ikfom.covariance.bias_accel);
  nh.getParam("IKFoM/covariance/initial_cov", cfg.ikfom.covariance.initial_cov);

  nh.getParam("IKFoM/plane/points",          cfg.ikfom.plane.points);
  nh.getParam("IKFoM/plane/max_sqrt_dist",   cfg.ikfom.plane.max_sqrt_dist);
  nh.getParam("IKFoM/plane/plane_threshold", cfg.ikfom.plane.plane_threshold);

>>>>>>> 0d4f35de

  // iOctree
  n->get_parameter("iOctree.downsample",  cfg.ioctree.downsample);
  n->get_parameter("iOctree.bucket_size", cfg.ioctree.bucket_size);
  n->get_parameter("iOctree.min_extent",  cfg.ioctree.min_extent);
}

<|MERGE_RESOLUTION|>--- conflicted
+++ resolved
@@ -82,18 +82,12 @@
   out.pose.pose.position    = tf2::toMsg(state.p());
   out.pose.pose.orientation = tf2::toMsg(state.quat());
 
-<<<<<<< HEAD
-  out.twist.twist.linear.x = state.v()(0);
-  out.twist.twist.linear.y = state.v()(1);
-  out.twist.twist.linear.z = state.v()(2);
-=======
   Eigen::Vector3d v = state.R().transpose() * state.v(); 
 
   // Twist
   out.twist.twist.linear.x = v(0);
   out.twist.twist.linear.y = v(1);
   out.twist.twist.linear.z = v(2);
->>>>>>> 0d4f35de
 
   out.twist.twist.angular.x = state.w(0) - state.b_w()(0);
   out.twist.twist.angular.y = state.w(1) - state.b_w()(1);
@@ -103,38 +97,9 @@
   // Order: [x, y, z, roll, pitch, yaw]
   Eigen::Map<Eigen::Matrix<double, 6, 6, Eigen::RowMajor>>(out.pose.covariance.data()) = state.pose_covariance();
 
-<<<<<<< HEAD
   // Populate twist covariance (6x6 matrix as 36-element array)  
   // Order: [vx, vy, vz, wx, wy, wz]
   Eigen::Map<Eigen::Matrix<double, 6, 6, Eigen::RowMajor>>(out.twist.covariance.data()) = state.twist_covariance();
-=======
-  return out;
-}
-
-geometry_msgs::TransformStamped toTF(State& state) {
-  
-  geometry_msgs::Transform msg;
-  msg.translation.x = state.p().x();
-  msg.translation.y = state.p().y();
-  msg.translation.z = state.p().z();
-
-  msg.rotation.x = state.quat().x();
-  msg.rotation.y = state.quat().y();
-  msg.rotation.z = state.quat().z();
-  msg.rotation.w = state.quat().w();
-  
-  geometry_msgs::TransformStamped transform_msg;
-  transform_msg.header.stamp = ros::Time::now();
-  transform_msg.header.frame_id = Config::getInstance().topics.frame_id;
-  transform_msg.child_frame_id = "base_link";
-  transform_msg.transform = msg;
-
-  return transform_msg;
-}
-
-// Function to fill configuration using ROS NodeHandle
-void fill_config(Config& cfg, ros::NodeHandle& nh) {
->>>>>>> 0d4f35de
 
   out.header.frame_id = cfg.frames.world;
   out.child_frame_id = cfg.frames.body;
@@ -144,19 +109,10 @@
 }
 
 
-<<<<<<< HEAD
 geometry_msgs::msg::TransformStamped toTF(State& state) {
   Config& cfg = Config::getInstance();
 
   geometry_msgs::msg::TransformStamped tf_msg;
-=======
-  nh.getParam("sensors/calibration/gravity_align", cfg.sensors.calibration.gravity_align);
-  nh.getParam("sensors/calibration/accel",         cfg.sensors.calibration.accel);
-  nh.getParam("sensors/calibration/gyro",          cfg.sensors.calibration.gyro);
-  nh.getParam("sensors/calibration/time",          cfg.sensors.calibration.time);
-
-  nh.getParam("sensors/time_offset", cfg.sensors.time_offset);
->>>>>>> 0d4f35de
 
   tf_msg.transform.translation.x = state.p().x();
   tf_msg.transform.translation.y = state.p().y();
@@ -175,7 +131,6 @@
 }
 
 
-<<<<<<< HEAD
 void fill_config(Config& cfg, rclcpp::Node* n) {
   n->get_parameter("verbose", cfg.verbose);
   n->get_parameter("debug",   cfg.debug);
@@ -197,9 +152,10 @@
   n->get_parameter("sensors.lidar.end_of_sweep", cfg.sensors.lidar.end_of_sweep);
   n->get_parameter("sensors.imu.hz",             cfg.sensors.imu.hz);
   n->get_parameter("sensors.time_offset", cfg.sensors.time_offset);
-  n->get_parameter("sensors.TAI_offset",  cfg.sensors.TAI_offset);
-
-  n->get_parameter("sensors.calibration.gravity", cfg.sensors.calibration.gravity);
+  n->get_parameter_or("sensors.TAI_offset",  cfg.sensors.TAI_offset, 0.0f);
+
+  n->get_parameter("sensors.calibration.gravity_align", cfg.sensors.calibration.gravity_align);
+  n->get_parameter_or("sensors.calibration.gravity", cfg.sensors.calibration.gravity, false);
   n->get_parameter("sensors.calibration.accel",         cfg.sensors.calibration.accel);
   n->get_parameter("sensors.calibration.gyro",          cfg.sensors.calibration.gyro);
   n->get_parameter("sensors.calibration.time",          cfg.sensors.calibration.time);
@@ -244,33 +200,6 @@
   }
 
   n->get_parameter("sensors.extrinsics.gravity", cfg.sensors.extrinsics.gravity);
-=======
-  cfg.sensors.extrinsics.imu2baselink.setIdentity();
-  cfg.sensors.extrinsics.imu2baselink.translation() = Eigen::Vector3d(tmp[0], tmp[1], tmp[2]);
-
-  nh.getParam("sensors/extrinsics/imu2baselink/R", tmp);
-  Eigen::Matrix3d R_imu2baselink = (
-      Eigen::AngleAxisd(tmp[0] * M_PI/180., Eigen::Vector3d::UnitX()) *
-      Eigen::AngleAxisd(tmp[1] * M_PI/180., Eigen::Vector3d::UnitY()) *
-      Eigen::AngleAxisd(tmp[2] * M_PI/180., Eigen::Vector3d::UnitZ())
-    ).toRotationMatrix();
-
-  cfg.sensors.extrinsics.imu2baselink.linear() = R_imu2baselink;
-
-  nh.getParam("sensors/extrinsics/lidar2baselink/t", tmp);
-
-  cfg.sensors.extrinsics.lidar2baselink.setIdentity();
-  cfg.sensors.extrinsics.lidar2baselink.translation() = Eigen::Vector3d(tmp[0], tmp[1], tmp[2]);
-
-  nh.getParam("sensors/extrinsics/lidar2baselink/R", tmp);
-  Eigen::Matrix3d R_lidar = (
-      Eigen::AngleAxisd(tmp[0] * M_PI/180., Eigen::Vector3d::UnitX()) *
-      Eigen::AngleAxisd(tmp[1] * M_PI/180., Eigen::Vector3d::UnitY()) *
-      Eigen::AngleAxisd(tmp[2] * M_PI/180., Eigen::Vector3d::UnitZ())
-    ).toRotationMatrix();
-
-  cfg.sensors.extrinsics.lidar2baselink.linear() = R_lidar;
->>>>>>> 0d4f35de
 
   // SENSORS - INTRINSICS
   {
@@ -294,7 +223,6 @@
   }
 
   // FILTERS
-<<<<<<< HEAD
   {
     std::vector<double> tmp;
     n->get_parameter("filters.voxel_grid.leaf_size", tmp);
@@ -331,45 +259,6 @@
   n->get_parameter("IKFoM.plane.points",          cfg.ikfom.plane.points);
   n->get_parameter("IKFoM.plane.max_sqrt_dist",   cfg.ikfom.plane.max_sqrt_dist);
   n->get_parameter("IKFoM.plane.plane_threshold", cfg.ikfom.plane.plane_threshold);
-=======
-  nh.getParam("filters/voxel_grid/leaf_size", tmp);
-  cfg.filters.voxel_grid.leaf_size = Eigen::Vector4d(tmp[0], tmp[1], tmp[2], 1.);
-
-  nh.getParam("filters/min_distance/active", cfg.filters.min_distance.active);
-  nh.getParam("filters/min_distance/value",  cfg.filters.min_distance.value);
-
-  nh.getParam("filters/crop_box/active", cfg.filters.crop_box.active);
-  nh.getParam("filters/crop_box/min", tmp);
-  cfg.filters.crop_box.min = Eigen::Vector3d(tmp[0], tmp[1], tmp[2]);
-  nh.getParam("filters/crop_box/max", tmp);
-  cfg.filters.crop_box.max = Eigen::Vector3d(tmp[0], tmp[1], tmp[2]);
-
-  nh.getParam("filters/fov/active", cfg.filters.fov.active);
-  nh.getParam("filters/fov/value",  cfg.filters.fov.value);
-  cfg.filters.fov.value *= M_PI/360.;
-
-  nh.getParam("filters/rate_sampling/active", cfg.filters.rate_sampling.active);
-  nh.getParam("filters/rate_sampling/value",  cfg.filters.rate_sampling.value);
-
-
-  // IKFoM
-  nh.getParam("IKFoM/max_iters",           cfg.ikfom.max_iters);
-  nh.getParam("IKFoM/tolerance",           cfg.ikfom.tolerance);
-  nh.getParam("IKFoM/lidar_noise",         cfg.ikfom.lidar_noise);
-  nh.getParam("IKFoM/estimate_extrinsics", cfg.ikfom.estimate_extrinsics);
-
-  
-  nh.getParam("IKFoM/covariance/gyro",        cfg.ikfom.covariance.gyro);
-  nh.getParam("IKFoM/covariance/accel",       cfg.ikfom.covariance.accel);
-  nh.getParam("IKFoM/covariance/bias_gyro",   cfg.ikfom.covariance.bias_gyro);
-  nh.getParam("IKFoM/covariance/bias_accel",  cfg.ikfom.covariance.bias_accel);
-  nh.getParam("IKFoM/covariance/initial_cov", cfg.ikfom.covariance.initial_cov);
-
-  nh.getParam("IKFoM/plane/points",          cfg.ikfom.plane.points);
-  nh.getParam("IKFoM/plane/max_sqrt_dist",   cfg.ikfom.plane.max_sqrt_dist);
-  nh.getParam("IKFoM/plane/plane_threshold", cfg.ikfom.plane.plane_threshold);
-
->>>>>>> 0d4f35de
 
   // iOctree
   n->get_parameter("iOctree.downsample",  cfg.ioctree.downsample);
